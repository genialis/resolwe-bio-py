--- conflicted
+++ resolved
@@ -270,11 +270,7 @@
                                  'referer': self.url,
                              })
 
-<<<<<<< HEAD
-    def upload(self, process_name, collection_id, **fields):
-=======
     def upload(self, process_name, name='', collections=[], **fields):
->>>>>>> 1a189ff5
         """Upload files and data objects.
 
         :param collections: Integer id of Resolwe collection
@@ -305,12 +301,7 @@
                     Exception("File {} not found".format(field_val))
 
         inputs = {}
-<<<<<<< HEAD
-        name = "No idea for the name..."
-
-=======
-        
->>>>>>> 1a189ff5
+
         for field_name, field_val in fields.items():
             if find_field(p['input_schema'], field_name)['type'].startswith('basic:file:'):
 
@@ -326,25 +317,17 @@
                 }
             else:
                 inputs[field_name] = field_val
-        
+
         d = {
             'status': 'uploading', # should it be uploaded?
             'process': proc_name_to_id[process_name],
             'input': inputs,
             'slug': str(uuid.uuid4()),
-<<<<<<< HEAD
-            'name':[name],
         }
-        if collection_id:
-            d['collections'] = [collection_id]
-=======
-            'name': name,
-        }
-        
+
         if len(collections) > 0:
             d['collections'] = collections
-            
->>>>>>> 1a189ff5
+
         return self.create(d)
 
     def _upload_file(self, fn):
